--- conflicted
+++ resolved
@@ -185,17 +185,6 @@
                     _sanitize_channel(module_type, channels[idx], idx + 1)
                 )
             else:
-<<<<<<< HEAD
-                sanitized_channels.append(_default_channel(module_type, idx + 1))
-
-        if len(channels) > channels_count:
-            _LOGGER.warning(
-                "Module %s has %s channels but discovery reported %s. Extra channels were trimmed.",
-                module_type,
-                len(channels),
-                channels_count,
-            )
-=======
                 channel = {}
 
             if module_type == "roller_module" and "operation_time" not in channel:
@@ -203,7 +192,6 @@
 
             if "description" not in channel:
                 channel["description"] = ""
->>>>>>> 3b7946b3
 
         return sanitized_channels
 
